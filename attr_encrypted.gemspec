# -*- encoding: utf-8 -*-

lib = File.expand_path('../lib/', __FILE__)
$:.unshift lib unless $:.include?(lib)

require 'attr_encrypted/version'
require 'date'

Gem::Specification.new do |s|
  s.name    = 'attr_encrypted'
  s.version = AttrEncrypted::Version.string
  s.date    = Date.today

  s.summary     = 'Encrypt and decrypt attributes'
  s.description = 'Generates attr_accessors that encrypt and decrypt attributes transparently'

  s.author   = 'Sean Huber'
  s.email    = 'shuber@huberry.com'
  s.homepage = 'http://github.com/shuber/attr_encrypted'

  s.has_rdoc = false
  s.rdoc_options = ['--line-numbers', '--inline-source', '--main', 'README.rdoc']

  s.require_paths = ['lib']

  s.files      = Dir['{bin,lib}/**/*'] + %w(MIT-LICENSE Rakefile README.rdoc)
  s.test_files = Dir['test/**/*']

  s.add_dependency('encryptor', ['>= 1.1.1'])
  if RUBY_VERSION < '1.9.3'
<<<<<<< HEAD
    s.add_development_dependency('activerecord', ['>= 2.0.0'], ['< 4.0.0'])
  else
=======
    # For Ruby 1.8.7 CI builds, we must force a dependency on the latest Ruby
    # 1.8.7-compatible version of ActiveSupport (i.e. pre-4.0.0).
    s.add_development_dependency('activerecord', ['>= 2.0.0'], ['< 4.0.0'])
  else
    # In practice, we'll always build the official gem using Ruby 1.9.3 or
    # later, in which case we can allow installation on machines with any
    # supported version of ActiveRecord from 2.0.0 onwards.
>>>>>>> 75d95fa6
    s.add_development_dependency('activerecord', ['>= 2.0.0'])
  end
  s.add_development_dependency('datamapper')
  s.add_development_dependency('mocha')
  s.add_development_dependency('sequel')
  s.add_development_dependency('sqlite3')
  s.add_development_dependency('dm-sqlite-adapter')
  s.add_development_dependency('rake', '0.9.2.2')
end<|MERGE_RESOLUTION|>--- conflicted
+++ resolved
@@ -28,10 +28,6 @@
 
   s.add_dependency('encryptor', ['>= 1.1.1'])
   if RUBY_VERSION < '1.9.3'
-<<<<<<< HEAD
-    s.add_development_dependency('activerecord', ['>= 2.0.0'], ['< 4.0.0'])
-  else
-=======
     # For Ruby 1.8.7 CI builds, we must force a dependency on the latest Ruby
     # 1.8.7-compatible version of ActiveSupport (i.e. pre-4.0.0).
     s.add_development_dependency('activerecord', ['>= 2.0.0'], ['< 4.0.0'])
@@ -39,7 +35,6 @@
     # In practice, we'll always build the official gem using Ruby 1.9.3 or
     # later, in which case we can allow installation on machines with any
     # supported version of ActiveRecord from 2.0.0 onwards.
->>>>>>> 75d95fa6
     s.add_development_dependency('activerecord', ['>= 2.0.0'])
   end
   s.add_development_dependency('datamapper')
