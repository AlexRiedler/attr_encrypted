require File.expand_path('../test_helper', __FILE__)

ActiveRecord::Base.establish_connection :adapter => 'sqlite3', :database => ':memory:'

def create_tables
  silence_stream(STDOUT) do
    ActiveRecord::Schema.define(:version => 1) do
      create_table :people do |t|
        t.string   :encrypted_email
        t.string   :password
        t.string   :encrypted_credentials
        t.binary   :salt
         t.string   :encrypted_email_salt
        t.string   :encrypted_credentials_salt
        t.string   :encrypted_email_iv
        t.string   :encrypted_credentials_iv
      end
      create_table :accounts do |t|
        t.string :encrypted_password
        t.string :encrypted_password_iv
        t.string :encrypted_password_salt
      end
    end
  end
end

# The table needs to exist before defining the class
create_tables

ActiveRecord::MissingAttributeError = ActiveModel::MissingAttributeError unless defined?(ActiveRecord::MissingAttributeError)

class Person < ActiveRecord::Base
  self.attr_encrypted_options[:mode] = :per_attribute_iv_and_salt
  attr_encrypted :email, :key => SECRET_KEY
  attr_encrypted :credentials, :key => Proc.new { |user| Encryptor.encrypt(:value => user.salt, :key => SECRET_KEY) }, :marshal => true


  after_initialize :initialize_salt_and_credentials

  protected

  def initialize_salt_and_credentials
    self.salt ||= Digest::SHA256.hexdigest((Time.now.to_i * rand(1000)).to_s)[0..15]
    self.credentials ||= { :username => 'example', :password => 'test' }
  end
end

class PersonWithValidation < Person
  validates_presence_of :email
end

class Account < ActiveRecord::Base
  attr_accessor :key
  attr_encrypted :password, :key => Proc.new {|account| account.key}
end

class PersonWithSerialization < ActiveRecord::Base
  self.table_name = 'people'
  attr_encrypted :email, :key => 'a secret key'
  serialize :password
end

class ActiveRecordTest < Test::Unit::TestCase

  def setup
    ActiveRecord::Base.connection.tables.each { |table| ActiveRecord::Base.connection.drop_table(table) }
    create_tables
    Account.create!(:key => SECRET_KEY, :password => "password")
  end

  def test_should_encrypt_email
    @person = Person.create :email => 'test@example.com'
    assert_not_nil @person.encrypted_email
    assert_not_equal @person.email, @person.encrypted_email
    assert_equal @person.email, Person.find(:first).email
  end

  def test_should_marshal_and_encrypt_credentials
    @person = Person.create
    assert_not_nil @person.encrypted_credentials
    assert_not_equal @person.credentials, @person.encrypted_credentials
    assert_equal @person.credentials, Person.find(:first).credentials
  end

  def test_should_encode_by_default
    assert Person.attr_encrypted_options[:encode]
  end

  def test_should_validate_presence_of_email
    @person = PersonWithValidation.new
    assert !@person.valid?
    assert !@person.errors[:email].empty? || @person.errors.on(:email)
  end

  def test_should_encrypt_decrypt_with_iv
    @person = Person.create :email => 'test@example.com'
    @person2 = Person.find(@person.id)
    assert_not_nil @person2.encrypted_email_iv
    assert_equal 'test@example.com', @person2.email
  end

<<<<<<< HEAD
  def test_should_ensure_attributes_can_be_deserialized
    @person = PersonWithSerialization.new :email => 'test@example.com', :password => %w(an array of strings)
    @person.save
    assert_equal @person.password, %w(an array of strings)
  end

=======
  def _test_should_create_an_account_regardless_of_arguments_order
    Account.create!(:key => SECRET_KEY, :password => "password")
    Account.create!(:password => "password" , :key => SECRET_KEY)
  end
>>>>>>> 75d95fa6
end<|MERGE_RESOLUTION|>--- conflicted
+++ resolved
@@ -99,17 +99,14 @@
     assert_equal 'test@example.com', @person2.email
   end
 
-<<<<<<< HEAD
   def test_should_ensure_attributes_can_be_deserialized
     @person = PersonWithSerialization.new :email => 'test@example.com', :password => %w(an array of strings)
     @person.save
     assert_equal @person.password, %w(an array of strings)
   end
 
-=======
   def _test_should_create_an_account_regardless_of_arguments_order
     Account.create!(:key => SECRET_KEY, :password => "password")
     Account.create!(:password => "password" , :key => SECRET_KEY)
   end
->>>>>>> 75d95fa6
 end